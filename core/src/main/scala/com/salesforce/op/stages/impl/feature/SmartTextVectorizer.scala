/*
 * Copyright (c) 2017, Salesforce.com, Inc.
 * All rights reserved.
 *
 * Redistribution and use in source and binary forms, with or without
 * modification, are permitted provided that the following conditions are met:
 *
 * * Redistributions of source code must retain the above copyright notice, this
 *   list of conditions and the following disclaimer.
 *
 * * Redistributions in binary form must reproduce the above copyright notice,
 *   this list of conditions and the following disclaimer in the documentation
 *   and/or other materials provided with the distribution.
 *
 * * Neither the name of the copyright holder nor the names of its
 *   contributors may be used to endorse or promote products derived from
 *   this software without specific prior written permission.
 *
 * THIS SOFTWARE IS PROVIDED BY THE COPYRIGHT HOLDERS AND CONTRIBUTORS "AS IS"
 * AND ANY EXPRESS OR IMPLIED WARRANTIES, INCLUDING, BUT NOT LIMITED TO, THE
 * IMPLIED WARRANTIES OF MERCHANTABILITY AND FITNESS FOR A PARTICULAR PURPOSE ARE
 * DISCLAIMED. IN NO EVENT SHALL THE COPYRIGHT HOLDER OR CONTRIBUTORS BE LIABLE
 * FOR ANY DIRECT, INDIRECT, INCIDENTAL, SPECIAL, EXEMPLARY, OR CONSEQUENTIAL
 * DAMAGES (INCLUDING, BUT NOT LIMITED TO, PROCUREMENT OF SUBSTITUTE GOODS OR
 * SERVICES; LOSS OF USE, DATA, OR PROFITS; OR BUSINESS INTERRUPTION) HOWEVER
 * CAUSED AND ON ANY THEORY OF LIABILITY, WHETHER IN CONTRACT, STRICT LIABILITY,
 * OR TORT (INCLUDING NEGLIGENCE OR OTHERWISE) ARISING IN ANY WAY OUT OF THE USE
 * OF THIS SOFTWARE, EVEN IF ADVISED OF THE POSSIBILITY OF SUCH DAMAGE.
 */

package com.salesforce.op.stages.impl.feature

import com.salesforce.op.UID
import com.salesforce.op.features.types._
import com.salesforce.op.features.TransientFeature
import com.salesforce.op.features.types.{OPVector, SeqDoubleConversions, Text, TextList, VectorConversions}
import com.salesforce.op.stages.base.sequence.{SequenceEstimator, SequenceModel}
import com.salesforce.op.stages.impl.feature.VectorizerUtils._
import com.salesforce.op.utils.json.JsonLike
import com.salesforce.op.utils.spark.RichDataset._
import com.salesforce.op.utils.spark.{OpVectorColumnMetadata, OpVectorMetadata, SequenceAggregators}
import com.twitter.algebird.Monoid
import com.twitter.algebird.Monoid._
import com.twitter.algebird.Operators._
import com.twitter.algebird.Semigroup
import org.apache.spark.ml.linalg.Vector
import org.apache.spark.ml.param._
import org.apache.spark.sql.catalyst.encoders.ExpressionEncoder
import org.apache.spark.sql.{Dataset, Encoder, Encoders}
import org.apache.spark.sql.functions._

import scala.reflect.ClassTag
import scala.reflect.runtime.universe.TypeTag

/**
 * Convert a sequence of text features into a vector by detecting categoricals that are disguised as text.
 * A categorical will be represented as a vector consisting of occurrences of top K most common values of that feature
 * plus occurrences of non top k values and a null indicator (if enabled).
 * Non-categoricals will be converted into a vector using the hashing trick. In addition, a null indicator is created
 * for each non-categorical (if enabled).
 *
 * @param uid uid for instance
 */
class SmartTextVectorizer[T <: Text](uid: String = UID[SmartTextVectorizer[T]])(implicit tti: TypeTag[T])
  extends SequenceEstimator[T, OPVector](operationName = "smartTxtVec", uid = uid)
    with PivotParams with CleanTextFun with SaveOthersParams
    with TrackNullsParam with MinSupportParam with TextTokenizerParams with TrackTextLenParam
    with HashingVectorizerParams with HashingFun with OneHotFun with MaxCardinalityParams with MinLengthStdDevParams {

  private implicit val textStatsSeqEnc: Encoder[Array[TextStats]] = ExpressionEncoder[Array[TextStats]]()

  private def makeHashingParams() = HashingFunctionParams(
    hashWithIndex = $(hashWithIndex),
    prependFeatureName = $(prependFeatureName),
    numFeatures = $(numFeatures),
    numInputs = inN.length,
    maxNumOfFeatures = TransmogrifierDefaults.MaxNumOfFeatures,
    binaryFreq = $(binaryFreq),
    hashAlgorithm = getHashAlgorithm,
    hashSpaceStrategy = getHashSpaceStrategy
  )

  def fitFn(dataset: Dataset[Seq[T#Value]]): SequenceModel[T, OPVector] = {
    require(!dataset.isEmpty, "Input dataset cannot be empty")


    val maxCard = $(maxCardinality)
    val minLenStdDev = $(minLengthStdDev)
    val shouldCleanText = $(cleanText)
    val shouldTokenizeForLengths = $(textLengthType) == TextLengthType.Tokens.entryName

    implicit val testStatsMonoid: Semigroup[TextStats] = TextStats.monoid(maxCard)
    val valueStats: Dataset[Array[TextStats]] = dataset.map(
      _.map(TextStats.computeTextStats(_, shouldCleanText, shouldTokenizeForLengths, maxCard)).toArray
    )
    val aggregatedStats: Array[TextStats] = valueStats.reduce(_ + _)

    val (vectorizationMethods, topValues) = aggregatedStats.map { stats =>
      val vecMethod: TextVectorizationMethod = stats match {
        case _ if stats.valueCounts.size <= maxCard => TextVectorizationMethod.Pivot
        case _ if stats.lengthStdDev < minLenStdDev => TextVectorizationMethod.Ignore
        case _ => TextVectorizationMethod.Hash
      }
      val topValues = stats.valueCounts
        .filter { case (_, count) => count >= $(minSupport) }
        .toSeq.sortBy(v => -v._2 -> v._1)
        .take($(topK)).map(_._1)
      (vecMethod, topValues)
    }.unzip

    val textTransientFeatures: Array[TransientFeature] =
      getTransientFeatures().zip(vectorizationMethods).collect {
        case (tf, method) if method != TextVectorizationMethod.Pivot => tf
      }
    val hashingParams = makeHashingParams
    val hasher = hashingTF(hashingParams)
    implicit val tokenEncoder: org.apache.spark.sql.Encoder[Seq[TextList]] = Encoders.kryo[Seq[TextList]]
    val tokenized = dataset.map(_.zip(vectorizationMethods).filter(_._2 == TextVectorizationMethod.Hash).map(_._1)
      .map(t => tokenize(t.toText).tokens))
    implicit val countHashEncoder: org.apache.spark.sql.Encoder[Seq[Map[Int, Map[String, Int]]]] =
      Encoders.kryo[Seq[Map[Int, Map[String, Int]]]]
    val countHash = tokenized.map(in => {
      prepareTokens(in, textTransientFeatures, hashingParams) match {
        case Left(shared) => Seq(shared.map(t => hasher.indexOf(t) -> t.toString).groupBy(_._1)
          .mapValues(_.map(_._2).groupBy(identity).mapValues(_.size)))
        case Right(sep) => sep.map(_.toSeq.map(t => hasher.indexOf(t) -> t.toString).groupBy(_._1)
          .mapValues(_.map(_._2).groupBy(identity).mapValues(_.size))).toSeq
      }
    })
    val p = countHash.first().size
    val sumAggr = SequenceAggregators.SumSeqMapMapInt(size = p)
    val r = countHash.select(sumAggr.toColumn).first().map(_.mapValues(_.maxBy(_._2)._1))

    /*
    dataset.map(_.zip(vectorizationMethods).filter(_._2 == TextVectorizationMethod.Hash).map(_._1)
      .map(t => tokenize(t.toText).tokens.value.map(token => hasher.indexOf(token) -> token).groupBy(_._1)
        .mapValues(_.map(_._2)))).show()
     */
    val smartTextParams = SmartTextVectorizerModelArgs(
      vectorizationMethods = vectorizationMethods,
      topValues = topValues,
      shouldCleanText = shouldCleanText,
      shouldTrackNulls = $(trackNulls),
      hashingParams = makeHashingParams()
    )

<<<<<<< HEAD
    val vecMetadata = makeVectorMetadata(smartTextParams, r)
=======
    logInfo("TextStats for features used in SmartTextVectorizer:")
    inN.map(_.name).zip(aggregatedStats).zip(vectorizationMethods).foreach { case((name, stats), vecMethod) =>
      logInfo(s"Feature: $name")
      logInfo(s"LengthCounts: ${stats.lengthCounts}")
      logInfo(s"LengthMean: ${stats.lengthMean}")
      logInfo(s"LengthStdDev: ${stats.lengthStdDev}")
      logInfo(s"Vectorization method: $vecMethod")
    }

    val vecMetadata = makeVectorMetadata(smartTextParams)
>>>>>>> 275824f0
    setMetadata(vecMetadata.toMetadata)

    new SmartTextVectorizerModel[T](args = smartTextParams, operationName = operationName, uid = uid)
      .setAutoDetectLanguage(getAutoDetectLanguage)
      .setAutoDetectThreshold(getAutoDetectThreshold)
      .setDefaultLanguage(getDefaultLanguage)
      .setMinTokenLength(getMinTokenLength)
      .setToLowercase(getToLowercase)
      .setTrackTextLen($(trackTextLen))
  }

<<<<<<< HEAD
  private def computeTextStats(text: T#Value, shouldCleanText: Boolean): TextStats = {
    val (valueCounts, lengthCounts) = text match {
      case Some(v) => (Map(cleanTextFn(v, shouldCleanText) -> 1L), Map(cleanTextFn(v, shouldCleanText).length -> 1L))
      case None => (Map.empty[String, Long], Map.empty[Int, Long])
    }
    TextStats(valueCounts, lengthCounts)
  }

  private def makeVectorMetadata(smartTextParams: SmartTextVectorizerModelArgs,
    mostFrequentTokens: Seq[Map[Int, String]] = Seq.empty): OpVectorMetadata = {
=======
  private def makeVectorMetadata(smartTextParams: SmartTextVectorizerModelArgs): OpVectorMetadata = {
>>>>>>> 275824f0
    require(inN.length == smartTextParams.vectorizationMethods.length)

    val groups = inN.toArray.zip(smartTextParams.vectorizationMethods).groupBy(_._2)
    val textToPivot = groups.getOrElse(TextVectorizationMethod.Pivot, Array.empty).map(_._1)
    val textToIgnore = groups.getOrElse(TextVectorizationMethod.Ignore, Array.empty).map(_._1)
    val textToHash = groups.getOrElse(TextVectorizationMethod.Hash, Array.empty).map(_._1)
    val allTextFeatures = textToHash ++ textToIgnore

    // build metadata describing output
    val shouldTrackNulls = $(trackNulls)
    val shouldTrackLen = $(trackTextLen)
    val unseen = Option($(unseenName))

    val categoricalColumns = if (textToPivot.nonEmpty) {
      makeVectorColumnMetadata(shouldTrackNulls, unseen, smartTextParams.categoricalTopValues, textToPivot)
    } else Array.empty[OpVectorColumnMetadata]

    val textColumns = if (allTextFeatures.nonEmpty) {
      if (shouldTrackLen) {
        makeVectorColumnMetadata(textToHash, makeHashingParams(), mostFrequentTokens) ++
          allTextFeatures.map(_.toColumnMetaData(descriptorValue = OpVectorColumnMetadata.TextLenString)) ++
          allTextFeatures.map(_.toColumnMetaData(isNull = true))
      }
      else {
        makeVectorColumnMetadata(textToHash, makeHashingParams(), mostFrequentTokens) ++
          allTextFeatures.map(_.toColumnMetaData(isNull = true))
      }
    } else Array.empty[OpVectorColumnMetadata]

    val columns = categoricalColumns ++ textColumns
    OpVectorMetadata(getOutputFeatureName, columns, Transmogrifier.inputFeaturesToHistory(inN, stageName))
  }
}

object SmartTextVectorizer {
  val MaxCardinality: Int = 100
  val MinTextLengthStdDev: Double = 0
  val LengthType: TextLengthType = TextLengthType.FullEntry

  private[op] def partition[T: ClassTag](input: Array[T], condition: Array[Boolean]): (Array[T], Array[T]) = {
    val all = input.zip(condition)
    (all.collect { case (item, true) => item }, all.collect { case (item, false) => item })
  }
}

/**
 * Summary statistics of a text feature
 *
 * @param valueCounts  counts of feature values
 * @param lengthCounts counts of token lengths
 */
private[op] case class TextStats
(
  valueCounts: Map[String, Long],
  lengthCounts: Map[Int, Long]
) extends JsonLike {

  val lengthSize = lengthCounts.values.sum
  val lengthMean: Double = lengthCounts.foldLeft(0.0)((acc, el) => acc + el._1 * el._2) / lengthSize
  val lengthVariance: Double = lengthCounts.foldLeft(0.0)(
    (acc, el) => acc + el._2 * (el._1 - lengthMean) * (el._1 - lengthMean)
  ) / lengthSize
  val lengthStdDev: Double = math.sqrt(lengthVariance)
}

private[op] object TextStats extends CleanTextFun {
  /**
   * Helper function to add two maps subject to a max cardinality restriction on the number of unique values
   *
   * @param totalMap        Current accumulated map
   * @param mapToAdd        Additional map to add the to accumulated one
   * @param maxCardinality  Maximum number of unique keys to keep track of (stop counting once this is hit)
   * @tparam T              Type parameter for the keys
   * @return                Newly accumulated map subject to the key cardinality constraints
   */
  def additionHelper[T](totalMap: Map[T, Long], mapToAdd: Map[T, Long], maxCardinality: Int): Map[T, Long] = {
    if (totalMap.size > maxCardinality) totalMap
    else if (mapToAdd.size > maxCardinality) mapToAdd
    else totalMap + mapToAdd
  }

  def monoid(maxCardinality: Int): Monoid[TextStats] = new Monoid[TextStats] {
    override def plus(l: TextStats, r: TextStats): TextStats = {
      val newValueCounts = additionHelper(l.valueCounts, r.valueCounts, maxCardinality)
      val newLengthCounts = additionHelper(l.lengthCounts, r.lengthCounts, maxCardinality)
      TextStats(newValueCounts, newLengthCounts)
    }

    override def zero: TextStats = TextStats.empty
  }

  def empty: TextStats = TextStats(Map.empty, Map.empty)

  /**
   * Computes a TextStats instance from a Text entry
   *
   * @param text            Text value (eg. entry in a dataframe)
   * @param shouldCleanText Whether or not the text should be cleaned. Note that this only makes sense if tokenization
   *                        is not employed, since that will already do the cleaning steps (and more!)
   * @param shouldTokenize  Whether or not the text should be tokenized for length counts. If false, then the length
   *                        will just be the length of the entire entry
   * @param maxCardinality  Max cardinality to keep track of in maps (relevant for the text length distribution here)
   * @tparam T              Feature type that the text value is coming from
   * @return                TextStats instance with value and length counts filled out appropriately
   */
  private[op] def computeTextStats[T <: Text : TypeTag](
    text: T#Value,
    shouldCleanText: Boolean,
    shouldTokenize: Boolean,
    maxCardinality: Int
  ): TextStats = {
    text match {
      case Some(v) => textStatsFromString(v, shouldCleanText, shouldTokenize, maxCardinality)
      case None => TextStats(Map.empty[String, Long], Map.empty[Int, Long])
    }
  }

  /**
   * Computes a TextStats instance from a String entry
   *
   * @param textString      String to convert to TextStats
   * @param shouldCleanText Whether or not the text should be cleaned. Note that this only makes sense if tokenization
   *                        is not employed, since that will already do the cleaning steps (and more!)
   * @param shouldTokenize  Whether or not the text should be tokenized for length counts. If false, then the length
   *                        will just be the length of the entire entry
   * @param maxCardinality  Max cardinality to keep track of in maps (relevant for the text length distribution here)
   * @return                TextStats instance with value and length counts filled out appropriately
   */
  private[op] def textStatsFromString(
    textString: String,
    shouldCleanText: Boolean,
    shouldTokenize: Boolean,
    maxCardinality: Int
  ): TextStats = {
    // Go through each token in text and start appending it to a TextStats instance
    val lengthsMap = if (shouldTokenize) {
      TextTokenizer.tokenizeString(textString).tokens.value
        .foldLeft(Map.empty[Int, Long])(
          (acc, el) => TextStats.additionHelper(acc, Map(el.length -> 1L), maxCardinality)
        )
    } else Map(cleanTextFn(textString, shouldCleanText).length -> 1L)
    TextStats(Map(cleanTextFn(textString, shouldCleanText) -> 1L), lengthsMap)
  }
}

/**
 * Arguments for [[SmartTextVectorizerModel]]
 *
 * @param vectorizationMethods method to use for text vectorization (either pivot, hashing, or ignoring)
 * @param topValues            top values to each feature
 * @param shouldCleanText      should clean text value
 * @param shouldTrackNulls     should track nulls
 * @param hashingParams        hashing function params
 */
case class SmartTextVectorizerModelArgs
(
  vectorizationMethods: Array[TextVectorizationMethod],
  topValues: Array[Seq[String]],
  shouldCleanText: Boolean,
  shouldTrackNulls: Boolean,
  hashingParams: HashingFunctionParams
) extends JsonLike {
  def categoricalTopValues: Array[Seq[String]] = {
    topValues.zip(vectorizationMethods.map(_ == TextVectorizationMethod.Pivot)).collect { case (top, true) => top }
  }
}

final class SmartTextVectorizerModel[T <: Text] private[op]
(
  val args: SmartTextVectorizerModelArgs,
  operationName: String,
  uid: String
)(implicit tti: TypeTag[T]) extends SequenceModel[T, OPVector](operationName = operationName, uid = uid)
  with TextTokenizerParams with TrackTextLenParam with HashingFun with OneHotModelFun[Text] {

  override protected def convertToSet(in: Text): Set[String] = in.value.toSet

  def transformFn: Seq[Text] => OPVector = {
    val categoricalPivotFn: Seq[Text] => OPVector = pivotFn(
      topValues = args.categoricalTopValues,
      shouldCleanText = args.shouldCleanText,
      shouldTrackNulls = args.shouldTrackNulls
    )
    (row: Seq[Text]) => {
      val groups = row.toArray.zip(args.vectorizationMethods).groupBy(_._2)
      val textToPivot = groups.getOrElse(TextVectorizationMethod.Pivot, Array.empty).map(_._1)
      val textToIgnore = groups.getOrElse(TextVectorizationMethod.Ignore, Array.empty).map(_._1)
      val textToHash = groups.getOrElse(TextVectorizationMethod.Hash, Array.empty).map(_._1)

      val categoricalVector: OPVector = categoricalPivotFn(textToPivot)
      val textTokens: Seq[TextList] = textToHash.map(tokenize(_).tokens)

      val ignorableTextTokens: Seq[TextList] = textToIgnore.map(tokenize(_).tokens)
      val textVector: OPVector = hash[TextList](textTokens, getTextTransientFeatures, args.hashingParams)
      val textNullIndicatorsVector = if (args.shouldTrackNulls) {
        getNullIndicatorsVector(textTokens ++ ignorableTextTokens)
      } else OPVector.empty
      val textLenVector = if ($(trackTextLen)) getLenVector(textTokens ++ ignorableTextTokens) else OPVector.empty

      categoricalVector.combine(textVector, textLenVector, textNullIndicatorsVector)
    }
  }

  private def getTextTransientFeatures: Array[TransientFeature] =
    getTransientFeatures().zip(args.vectorizationMethods).collect {
      case (tf, method) if method != TextVectorizationMethod.Pivot => tf
    }

  private def getNullIndicatorsVector(textTokens: Seq[TextList]): OPVector = {
    val nullIndicators = textTokens.map { tokens =>
      val nullVal = if (tokens.isEmpty) 1.0 else 0.0
      Seq(0 -> nullVal)
    }
    val reindexed = reindex(nullIndicators)
    val vector = makeSparseVector(reindexed)
    vector.toOPVector
  }

  private def getLenVector(textTokens: Seq[TextList]): OPVector = {
    textTokens.map(f => f.value.map(_.length).sum.toDouble).toOPVector
  }
}

trait MaxCardinalityParams extends Params {
  final val maxCardinality = new IntParam(
    parent = this, name = "maxCardinality",
    doc = "max number of distinct values a categorical feature can have",
    isValid = ParamValidators.inRange(lowerBound = 1, upperBound = SmartTextVectorizer.MaxCardinality)
  )
  final def setMaxCardinality(v: Int): this.type = set(maxCardinality, v)
  final def getMaxCardinality: Int = $(maxCardinality)
  setDefault(maxCardinality -> SmartTextVectorizer.MaxCardinality)
}

trait MinLengthStdDevParams extends Params {
  final val minLengthStdDev = new DoubleParam(
    parent = this, name = "minLengthStdDev",
    doc = "minimum standard deviation of the lengths of tokens in a text field for it to be hashed instead " +
      "of ignored",
    isValid = ParamValidators.inRange(lowerBound = 0, upperBound = 100)
  )
  final def setMinLengthStdDev(v: Double): this.type = set(minLengthStdDev, v)
  final def getMinLengthStdDev: Double = $(minLengthStdDev)
  setDefault(minLengthStdDev -> SmartTextVectorizer.MinTextLengthStdDev)

  final val textLengthType: Param[String] = new Param[String](this, "textLengthType",
    "Method to use to construct length distribution from text in TextStats. Current options are" +
      "FullEntry (lengths are of entire entry) or Tokens (lengths are token lengths).",
    (value: String) => TextLengthType.withNameInsensitiveOption(value).isDefined
  )
  def setTextLengthType(v: TextLengthType): this.type = set(textLengthType, v.entryName)
  def getTextLengthType: TextLengthType = TextLengthType.withNameInsensitive($(textLengthType))
  setDefault(textLengthType -> TextLengthType.FullEntry.entryName)
}<|MERGE_RESOLUTION|>--- conflicted
+++ resolved
@@ -144,9 +144,6 @@
       hashingParams = makeHashingParams()
     )
 
-<<<<<<< HEAD
-    val vecMetadata = makeVectorMetadata(smartTextParams, r)
-=======
     logInfo("TextStats for features used in SmartTextVectorizer:")
     inN.map(_.name).zip(aggregatedStats).zip(vectorizationMethods).foreach { case((name, stats), vecMethod) =>
       logInfo(s"Feature: $name")
@@ -156,8 +153,7 @@
       logInfo(s"Vectorization method: $vecMethod")
     }
 
-    val vecMetadata = makeVectorMetadata(smartTextParams)
->>>>>>> 275824f0
+    val vecMetadata = makeVectorMetadata(smartTextParams, r)
     setMetadata(vecMetadata.toMetadata)
 
     new SmartTextVectorizerModel[T](args = smartTextParams, operationName = operationName, uid = uid)
@@ -169,7 +165,6 @@
       .setTrackTextLen($(trackTextLen))
   }
 
-<<<<<<< HEAD
   private def computeTextStats(text: T#Value, shouldCleanText: Boolean): TextStats = {
     val (valueCounts, lengthCounts) = text match {
       case Some(v) => (Map(cleanTextFn(v, shouldCleanText) -> 1L), Map(cleanTextFn(v, shouldCleanText).length -> 1L))
@@ -180,9 +175,7 @@
 
   private def makeVectorMetadata(smartTextParams: SmartTextVectorizerModelArgs,
     mostFrequentTokens: Seq[Map[Int, String]] = Seq.empty): OpVectorMetadata = {
-=======
-  private def makeVectorMetadata(smartTextParams: SmartTextVectorizerModelArgs): OpVectorMetadata = {
->>>>>>> 275824f0
+
     require(inN.length == smartTextParams.vectorizationMethods.length)
 
     val groups = inN.toArray.zip(smartTextParams.vectorizationMethods).groupBy(_._2)
